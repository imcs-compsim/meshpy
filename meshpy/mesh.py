# -*- coding: utf-8 -*-
# -----------------------------------------------------------------------------
# MeshPy: A beam finite element input generator
#
# MIT License
#
# Copyright (c) 2021 Ivo Steinbrecher
#                    Institute for Mathematics and Computer-Based Simulation
#                    Universitaet der Bundeswehr Muenchen
#                    https://www.unibw.de/imcs-en
#
# Permission is hereby granted, free of charge, to any person obtaining a copy
# of this software and associated documentation files (the "Software"), to deal
# in the Software without restriction, including without limitation the rights
# to use, copy, modify, merge, publish, distribute, sublicense, and/or sell
# copies of the Software, and to permit persons to whom the Software is
# furnished to do so, subject to the following conditions:
#
# The above copyright notice and this permission notice shall be included in
# all copies or substantial portions of the Software.
#
# THE SOFTWARE IS PROVIDED "AS IS", WITHOUT WARRANTY OF ANY KIND, EXPRESS OR
# IMPLIED, INCLUDING BUT NOT LIMITED TO THE WARRANTIES OF MERCHANTABILITY,
# FITNESS FOR A PARTICULAR PURPOSE AND NONINFRINGEMENT. IN NO EVENT SHALL THE
# AUTHORS OR COPYRIGHT HOLDERS BE LIABLE FOR ANY CLAIM, DAMAGES OR OTHER
# LIABILITY, WHETHER IN AN ACTION OF CONTRACT, TORT OR OTHERWISE, ARISING FROM,
# OUT OF OR IN CONNECTION WITH THE SOFTWARE OR THE USE OR OTHER DEALINGS IN THE
# SOFTWARE.
# -----------------------------------------------------------------------------
"""
This module defines the Mesh class, which holds the content (nodes, elements,
sets, ...) for a meshed geometry.
"""

# Python modules.
import numpy as np
import os
import warnings
import copy

# Meshpy modules.
from .conf import mpy
from .rotation import Rotation, add_rotations
from .function import Function
from .material import Material
from .node import Node, NodeCosserat
from .element import Element
from .geometry_set import GeometrySet
from .container import GeometryName, GeometrySetContainer, BoundaryConditionContainer
from .boundary_condition import BoundaryConditionBase
from .coupling import Coupling
from .vtk_writer import VTKWriter
<<<<<<< HEAD
from .utility import get_node, find_close_nodes
from .geometric_search import find_close_points, point_partners_to_partner_indices
=======
from .utility import (
    find_close_points,
    find_close_nodes,
    partner_indices_to_point_partners,
)
>>>>>>> af6d178b


class Mesh(object):
    """
    A class that contains a full mesh, i.e. Nodes, Elements, Boundary
    Conditions, Sets, Couplings, Materials and Functions.
    """

    def __init__(self):
        """Initialize all empty containers."""

        self.nodes = []
        self.elements = []
        self.elements_fluid = []
        self.materials = []
        self.functions = []
        self.geometry_sets = GeometrySetContainer()
        self.boundary_conditions = BoundaryConditionContainer()

    def add(self, *args, **kwargs):
        """
        Add an item to this mesh, depending on its type. If an list is given
        each list element is added with this function. If multiple arguments
        are given, each one is individually added with this funciton.Keyword
        arguments are passed through to the adding function.
        """

        if len(args) == 0:
            raise ValueError("At least one argument is required!")
        elif len(args) == 1:
            add_item = args[0]
            if isinstance(add_item, Mesh):
                self.add_mesh(add_item, **kwargs)
            elif isinstance(add_item, Function):
                self.add_function(add_item, **kwargs)
            elif isinstance(add_item, BoundaryConditionBase):
                self.add_bc(add_item, **kwargs)
            elif isinstance(add_item, Material):
                self.add_material(add_item, **kwargs)
            elif isinstance(add_item, Node):
                self.add_node(add_item, **kwargs)
            elif isinstance(add_item, Element):
                self.add_element(add_item, **kwargs)
            elif isinstance(add_item, GeometrySet):
                self.add_geometry_set(add_item, **kwargs)
            elif isinstance(add_item, GeometryName):
                self.add_geometry_name(add_item, **kwargs)
            elif isinstance(add_item, list):
                for item in add_item:
                    self.add(item, **kwargs)
            else:
                raise (
                    TypeError(
                        "No Mesh.add case implemented for type: "
                        + "{}!".format(type(add_item))
                    )
                )
        else:
            for item in args:
                self.add(item, **kwargs)

    def add_mesh(self, mesh):
        """Add the content of another mesh to this mesh."""

        # Add each item from mesh to self.
        self.add(mesh.nodes)
        self.add(mesh.elements)
        self.add(mesh.materials)
        self.add(mesh.functions)
        for item in mesh.geometry_sets.values():
            self.add(item)
        for item in mesh.boundary_conditions.values():
            self.add(item)

    def add_bc(self, bc):
        """Add a boundary condition to this mesh."""
        bc_key = bc.bc_type
        geom_key = bc.geometry_set.geometry_type
        bc.geometry_set.check_replaced_nodes()
        self.boundary_conditions.append(bc_key, geom_key, bc)

    def add_function(self, function):
        """
        Add a function to this mesh item. Check that the function is only added
        once.
        """
        if function not in self.functions:
            self.functions.append(function)

    def add_material(self, material):
        """
        Add a material to this mesh item. Check that the material is only added
        once.
        """
        if material not in self.materials:
            self.materials.append(material)

    def add_node(self, node):
        """Add a node to this mesh."""
        if node in self.nodes:
            raise ValueError("The node is already in this mesh!")
        self.nodes.append(node)

    def add_element(self, element):
        """Add an element to this mesh."""
        if element in self.elements:
            raise ValueError("The element is already in this mesh!")
        self.elements.append(element)

    def add_geometry_set(self, geometry_set):
        """Add a geometry set to this mesh."""
        if geometry_set in self.geometry_sets[geometry_set.geometry_type]:
            raise ValueError("The geometry set is already in this mesh")
        geometry_set.check_replaced_nodes()
        self.geometry_sets[geometry_set.geometry_type].append(geometry_set)

    def add_geometry_name(self, geometry_name):
        """Add a set of geometry sets to this mesh."""
        for _key, value in geometry_name.items():
            self.add(value)

    def replace_node(self, old_node, new_node):
        """Replace the first node with the second node."""

        # Check that the new node is in mesh.
        if new_node not in self.nodes:
            raise ValueError("The new node is not in the mesh!")

        for i, node in enumerate(self.nodes):
            if node == old_node:
                del self.nodes[i]
                break
        else:
            raise ValueError("The node that should be replaced is not in the mesh")

    def get_unique_geometry_sets(self, coupling_sets=True, link_nodes=False):
        """
        Return a geometry set container that contains geometry sets explicitly
        added to the mesh, as well as sets for boundary conditions.

        Args
        ----
        coupling_sets: bool
            If this is true, also sets for couplings will be added.
        link_nodes: bool
            If a link to the geometry sets should be added to each connected
            node (this option is mainly for vtk output).
        """

        if link_nodes:
            # First clear all links in existing nodes.
            for node in self.nodes:
                node.node_sets_link = []

        # Make a copy of the sets in this mesh.
        mesh_sets = self.geometry_sets.copy()

        # Add sets from boundary conditions.
        for (bc_key, geom_key), bc_list in self.boundary_conditions.items():
            for bc in bc_list:
                if not bc.is_dat:
                    # Check if sets from couplings should be added.
                    is_coupling = (
                        bc_key == mpy.bc.point_coupling
                        or bc_key == mpy.bc.point_coupling_penalty
                    )
                    if (is_coupling and coupling_sets) or (not is_coupling):
                        # Only add set if it is not already in the container.
                        # For example if multiple Neumann boundary conditions
                        # are applied on the same node set.
                        if bc.geometry_set not in mesh_sets[geom_key]:
                            mesh_sets[geom_key].append(bc.geometry_set)

        for key in mesh_sets.keys():
            for i, geometry_set in enumerate(mesh_sets[key]):
                # Add global indices to the geometry set.
                geometry_set.n_global = i + 1

                if link_nodes and not geometry_set.is_dat:
                    for node in geometry_set:
                        node.node_sets_link.append(geometry_set)

        # Set the global value for digits in the VTK output.
        if link_nodes:

            # Get highest number of node_sets.
            max_sets = max([len(geometry_list) for geometry_list in mesh_sets.values()])

            # Set the mpy value.
            digits = len(str(max_sets))
            mpy.vtk_node_set_format = "{:0" + str(digits) + "}"

        return mesh_sets

    def set_node_links(self):
        """
        Create a link of all elements to the nodes connected to them. Also add
        a link to this mesh.
        """
        for element in self.elements:
            if not element.is_dat:
                for node in element.nodes:
                    node.element_link.append(element)
        for node in self.nodes:
            if not node.is_dat:
                node.mesh = self

        # Add a link to the couplings. For now the implementation only allows
        # one coupling per node.
        for coupling_type in [mpy.bc.point_coupling, mpy.bc.point_coupling_penalty]:
            if (coupling_type, mpy.geo.point) in self.boundary_conditions.keys():
                for coupling in self.boundary_conditions[coupling_type, mpy.geo.point]:
                    if not coupling.is_dat:
                        for node in coupling.geometry_set.nodes:
                            if node.coupling_link is None:
                                node.coupling_link = coupling
                            else:
                                raise ValueError(
                                    "It is currently not possible to "
                                    + "add more than one coupling to a node."
                                )

    def get_global_nodes(
        self, *, nodes=None, include_solid_nodes=False, middle_nodes=True
    ):
        """
        Return a list with the global beam nodes. If in the future we also want
        to perform translate / rotate / cylinder wrapping / ... on solid
        elements this can be implemented here.

        Args
        ----
        nodes: list(Nodes)
            If this list is given it will be returned as is.
        include_solid_nodes: bool
            If solid nodes should be included. This only works if the solid
            mesh is imported as a full mesh and not just the lines in the input
            file.
        middle_nodes: bool
            If middle nodes should be returned or not.
        """

        if nodes is None:
            node_list = self.nodes
        else:
            node_list = nodes
        return [
            node
            for node in node_list
            if (include_solid_nodes or not node.is_dat)
            and (middle_nodes or not node.is_middle_node)
        ]

    def get_global_coordinates(self, **kwargs):
        """
        Return an array with the coordinates of some nodes. As well as a list
        with the corresponding nodes.

        Args
        ----
        kwargs:
            Will be passed to self.get_global_nodes.

        Return
        ----
        pos: np.array
            Numpy array with all the positions of the nodes.
        beam_nodes: [Node]
            List of the nodes corresponding to the rows in the pos array. If
            the input argument nodes was given, it will be returned as is.
        """
        beam_nodes = self.get_global_nodes(**kwargs)
        pos = np.zeros([len(beam_nodes), 3])
        for i, node in enumerate(beam_nodes):
            pos[i, :] = node.coordinates
        return pos, beam_nodes

    def get_global_quaternions(self, **kwargs):
        """
        Return an array with the quaternions of some beam nodes. As well as a
        list with the corresponding nodes.

        Args
        ----
        kwargs:
            Will be passed to self.get_global_nodes.

        Return
        ----
        rot: np.array
            Numpy array with all the quaternions of the nodes.
        beam_nodes: [Node]
            List of the nodes corresponding to the rows in the rot array. If
            the input argument nodes was given, it will be returned as is.
        """
        nodes = self.get_global_nodes(**kwargs)
        rot = np.zeros([len(nodes), 4])
        for i, node in enumerate(nodes):
            if isinstance(node, NodeCosserat):
                rot[i, :] = node.rotation.get_quaternion()
            else:
                # For the case of nodes that belong to solid elements,
                # we define the following default value:
                rot[i, :] = [2.0, 0.0, 0.0, 0.0]
        return rot, nodes

    def translate(self, vector):
        """
        Translate all beam nodes of this mesh.

        Args
        ----
        vector: np.array, list
            3D vector that will be added to all nodes.
        """
        beam_nodes = self.get_global_nodes()
        for node in beam_nodes:
            node.coordinates += vector

    def rotate(self, rotation, origin=None, only_rotate_triads=False):
        """
        Rotate all beam nodes of the mesh with rotation.

        Args
        ----
        rotation: Rotation, list(quaternions) (nx4)
            The rotation that will be applies to the nodes. Can also be an
            array with a quaternion for each node.
        origin: 3D vector
            If this is given, the mesh is rotated about this point. Default is
            (0,0,0)
        only_rotate_triads: bool
            If true the nodal positions are not changed.
        """

        # Get array with all quaternions for the nodes.
        rot1, beam_nodes = self.get_global_quaternions()

        # Additional rotation.
        rotnew = add_rotations(rotation, rot1)

        if not only_rotate_triads:
            if isinstance(rotation, Rotation):
                rot2 = rotation.get_quaternion().transpose()
            else:
                rot2 = rotation

            # Get array with all positions for the nodes.
            pos, _beam_nodes = self.get_global_coordinates(nodes=beam_nodes)

            # Check if origin has to be added.
            if origin is not None:
                pos -= origin

            # New position array.
            posnew = np.zeros_like(pos)

            # Evaluate the new positions using the numpy data structure.
            # (code is taken from /utility/rotation.nb)
            rot2 = rot2.transpose()

            q0_q0 = np.square(rot2[0])
            q0_q1_2 = 2.0 * rot2[0] * rot2[1]
            q0_q2_2 = 2.0 * rot2[0] * rot2[2]
            q0_q3_2 = 2.0 * rot2[0] * rot2[3]

            q1_q1 = np.square(rot2[1])
            q1_q2_2 = 2.0 * rot2[1] * rot2[2]
            q1_q3_2 = 2.0 * rot2[1] * rot2[3]

            q2_q2 = np.square(rot2[2])
            q2_q3_2 = 2.0 * rot2[2] * rot2[3]

            q3_q3 = np.square(rot2[3])

            posnew[:, 0] = (
                (q0_q0 + q1_q1 - q2_q2 - q3_q3) * pos[:, 0]
                + (q1_q2_2 - q0_q3_2) * pos[:, 1]
                + (q0_q2_2 + q1_q3_2) * pos[:, 2]
            )
            posnew[:, 1] = (
                (q1_q2_2 + q0_q3_2) * pos[:, 0]
                + (q0_q0 - q1_q1 + q2_q2 - q3_q3) * pos[:, 1]
                + (-q0_q1_2 + q2_q3_2) * pos[:, 2]
            )
            posnew[:, 2] = (
                (-q0_q2_2 + q1_q3_2) * pos[:, 0]
                + (q0_q1_2 + q2_q3_2) * pos[:, 1]
                + (q0_q0 - q1_q1 - q2_q2 + q3_q3) * pos[:, 2]
            )

            if origin is not None:
                posnew += origin

        for i, node in enumerate(beam_nodes):
            if isinstance(node, NodeCosserat):
                node.rotation.q = rotnew[i, :]
            if not only_rotate_triads:
                node.coordinates = posnew[i, :]

    def reflect(self, normal_vector, origin=None, flip=False):
        """
        Reflect all nodes of the mesh with respect to a plane defined by its
        normal_vector. Per default the plane goes through the origin, if not
        a point on the plane can be given with the parameter origin.

        For the reflection we assume that e1' and e2' are mirrored with respect
        to the original frame and e3' is in the opposite direction than the
        mirrored e3.

        With the defined mirroring strategy, the quaternion to be applied on
        the existing rotations can be calculated the following way:
            q[0] = e3 * n
            q[1,2,3] = e3 x n
        This constructs a rotation with the rotation axis on the plane, and
        normal to the vector e3. The rotation angle is twice the angle of e3
        to n.

        Args
        ----
        normal_3D vector
            The normal vector of the reflection plane.
        origin: 3D vector
            Per default the reflection plane goes through the origin. If this
            parameter is given, the point is on the plane.
        flip: bool
            When True, the beams are flipped, so that the direction along the
            beam is reversed.
        """

        # Normalize the normal vector.
        normal_vector = np.array(normal_vector / np.linalg.norm(normal_vector))

        # Get array with all quaternions and positions for the nodes.
        pos, beam_nodes = self.get_global_coordinates()
        rot1, _beam_nodes = self.get_global_quaternions(nodes=beam_nodes)

        # Check if origin has to be added.
        if origin is not None:
            pos -= origin

        # Get the reflection matrix A.
        A = np.eye(3) - 2.0 * np.outer(normal_vector, normal_vector)

        # Calculate the new positions.
        pos_new = np.dot(pos, A)

        # Move back from the origin.
        if origin is not None:
            pos_new += origin

        # First get all e3 vectors of the nodes.
        e3 = np.zeros_like(pos)
        e3[:, 0] = 2 * (rot1[:, 0] * rot1[:, 2] + rot1[:, 1] * rot1[:, 3])
        e3[:, 1] = 2 * (-1 * rot1[:, 0] * rot1[:, 1] + rot1[:, 2] * rot1[:, 3])
        e3[:, 2] = rot1[:, 0] ** 2 - rot1[:, 1] ** 2 - rot1[:, 2] ** 2 + rot1[:, 3] ** 2

        # Get the dot and cross product of e3 and the normal vector.
        rot2 = np.zeros_like(rot1)
        rot2[:, 0] = np.dot(e3, normal_vector)
        rot2[:, 1:] = np.cross(e3, normal_vector)

        # Add to the existing rotations.
        rot_new = add_rotations(rot2, rot1)

        if flip:
            # To achieve the flip, the triads are rotated with the angle pi
            # around the e2 axis.
            rot_flip = Rotation([0, 1, 0], np.pi)
            rot_new = add_rotations(rot_new, rot_flip)

            # Each element has to switch its nodes internally.
            for element in self.elements:
                element.flip()

        # Set the new positions and rotations.
        for i, node in enumerate(beam_nodes):
            node.coordinates = pos_new[i, :]
            node.rotation.q = rot_new[i, :]

    def wrap_around_cylinder(self, radius=None, advanced_warning=True):
        """
        Wrap the geometry around a cylinder. The y-z plane gets morphed into
        the z-axis of symmetry. If all nodes are on the same y-z plane, the
        radius of the created cylinder is the x coordinate of that plane. If
        the nodes are not on the same y-z plane, the radius has to be given
        explicitly.

        Args
        ----
        radius: double
            If this value is given AND not all nodes are on the same y-z plane,
            then use this radius for the calculation of phi for all nodes.
            This might still lead to distorted elements!.
        advanced_warning: bool
            If each element should be checked if it is either parallel to the
            y-z or x-z plane. This is computationally expensive, but in most
            cases (up to 100,000 elements) this check can be left activated.
        """

        pos, beam_nodes = self.get_global_coordinates()
        quaternions = np.zeros([len(beam_nodes), 4])

        # The x coordinate is the radius, the y coordinate the arc length.
        points_x = pos[:, 0].copy()

        # Check if all points are on the same y-z plane.
        if np.abs(np.min(points_x) - np.max(points_x)) > mpy.eps_pos:
            # The points are not all on the y-z plane, get the reference
            # radius.
            if radius is not None:
                if advanced_warning:
                    # Here we check, if each element lays on a plane parallel
                    # to the y-z plane, or parallel to the x-z plane.
                    #
                    # To be exactly sure, we could check the rotations here,
                    # i.e. if they are also in plane.
                    element_warning = []
                    for i_element, element in enumerate(
                        [e for e in self.elements if not e.is_dat]
                    ):
                        element_coordinates = np.zeros([len(element.nodes), 3])
                        for i_node, node in enumerate(element.nodes):
                            element_coordinates[i_node, :] = node.coordinates
                        is_yz = (
                            np.max(
                                np.abs(
                                    element_coordinates[:, 0]
                                    - element_coordinates[0, 0]
                                )
                            )
                            < mpy.eps_pos
                        )
                        is_xz = (
                            np.max(
                                np.abs(
                                    element_coordinates[:, 1]
                                    - element_coordinates[0, 1]
                                )
                            )
                            < mpy.eps_pos
                        )
                        if not (is_yz or is_xz):
                            element_warning.append(i_element)
                    if len(element_warning) != 0:
                        warnings.warn(
                            "There are elements which are not "
                            "parallel to the y-z or x-y plane. This will lead "
                            "to distorted elements!"
                        )
                else:
                    warnings.warn(
                        "The nodes are not on the same y-z plane. "
                        "This may lead to distorted elements!"
                    )
            else:
                raise ValueError(
                    "The nodes that should be wrapped around a "
                    + "cylinder are not on the same y-z plane. This will give "
                    + "unexpected results. Give a reference radius!"
                )
            radius_phi = radius
            radius_points = points_x
        elif radius is None or np.abs(points_x[0] - radius) < mpy.eps_pos:
            radius_points = radius_phi = points_x[0]
        else:
            raise ValueError(
                (
                    "The points are all on the same y-z plane with "
                    + "the x-coordinate {} but the given radius {} is different. "
                    + "This does not make sense."
                ).format(points_x[0], radius)
            )

        # Get the angle for all nodes.
        phi = pos[:, 1] / radius_phi

        # The rotation is about the z-axis.
        quaternions[:, 0] = np.cos(0.5 * phi)
        quaternions[:, 3] = np.sin(0.5 * phi)

        # Set the new positions in the global array.
        pos[:, 0] = radius_points * np.cos(phi)
        pos[:, 1] = radius_points * np.sin(phi)

        # Rotate the mesh
        self.rotate(quaternions, only_rotate_triads=True)

        # Set the new position for the nodes.
        for i, node in enumerate(beam_nodes):
            node.coordinates = pos[i, :]

    def couple_nodes(
        self,
        *,
        nodes=None,
        reuse_matching_nodes=False,
        coupling_type=mpy.bc.point_coupling,
        coupling_dof_type=mpy.coupling_dof.fix
    ):
        """
        Search through nodes and connect all nodes with the same coordinates.

        Args:
        ----
        nodes: [Node]
            List of nodes to couple. If None is given, all nodes of the mesh
            are coupled (except middle and dat nodes).
        reuse_matching_nodes: bool
            If two nodes have the same position and rotation, the nodes are
            reduced to one node in the mesh. Be aware, that this might lead to
            issues if not all DOFs of the nodes should be coupled.
        coupling_type: mpy.bc
            Type of point coupling.
        coupling_dof_type: str, mpy.coupling_dof
            str: The string that will be used in the input file.
            mpy.coupling_dof.fix: Fix all positional and rotational DOFs of the
                nodes together.
            mpy.coupling_dof.joint: Fix all positional DOFs of the nodes
                together.
        """

        # Check that a coupling BC is given.
        if not (
            coupling_type == mpy.bc.point_coupling
            or coupling_type == mpy.bc.point_coupling_penalty
        ):
            raise ValueError(
                "Only coupling conditions can be applied in " '"couple_nodes"!'
            )

        # Get the nodes that should be checked for coupling. Middle nodes are
        # not checked, as coupling can only be applied to the boundary nodes.
        node_list = self.get_global_nodes(nodes=nodes, middle_nodes=False)
        partner_nodes = find_close_nodes(node_list)
        if len(partner_nodes) == 0:
            # If no partner nodes were found, end this function.
            return

        if reuse_matching_nodes:
            # Check if there are nodes with the same rotation. If there are the
            # nodes are reused, and no coupling is inserted.

            # Set the links to all nodes in the mesh.
            self.unlink_nodes()
            self.get_unique_geometry_sets(link_nodes=True)
            self.set_node_links()

            # Go through partner nodes.
            for node_list in partner_nodes:
                # Get array with rotation vectors.
                rotation_vectors = np.zeros([len(node_list), 3])
                for i, node in enumerate(node_list):
                    if isinstance(node, NodeCosserat):
                        rotation_vectors[i, :] = node.rotation.get_rotation_vector()
                    else:
                        # For the case of nodes that belong to solid elements,
                        # we define the following default value:
                        rotation_vectors[i, :] = [4 * np.pi, 0, 0]

                # Use find close points function to find nodes with the
                # same rotation.
                partners, n_partners = find_close_points(
                    rotation_vectors, tol=mpy.eps_quaternion
                )

                # Check if nodes with the same rotations were found.
                if n_partners == 0:
                    self.add(Coupling(node_list, coupling_type, coupling_dof_type))
                else:
                    # There are nodes that need to be combined.
                    combining_nodes = []
                    coupling_nodes = []
                    found_partner_id = [None for _i in range(n_partners)]

                    # Add the nodes that need to be combined and add the nodes
                    # that will be coupled.
                    for i, partner in enumerate(partners):

                        if partner == -1:
                            # This node does not have a partner with the same
                            # rotation.
                            coupling_nodes.append(node_list[i])

                        elif found_partner_id[partner] is not None:
                            # This node has already a processed partner, add
                            # this one to the combining nodes.
                            combining_nodes[found_partner_id[partner]].append(
                                node_list[i]
                            )

                        else:
                            # This is the first node of a partner set that was
                            # found. This one will remain, the other ones will
                            # be replaced with this one.
                            new_index = len(combining_nodes)
                            found_partner_id[partner] = new_index
                            combining_nodes.append([node_list[i]])
                            coupling_nodes.append(node_list[i])

                    # Add the coupling nodes.
                    if len(coupling_nodes) > 1:
                        self.add(
                            Coupling(coupling_nodes, coupling_type, coupling_dof_type)
                        )

                    # Replace the identical nodes.
                    for combine_list in combining_nodes:
                        master_node = combine_list[0]
                        for node in combine_list[1:]:
                            node.replace_with(master_node)

        else:
            # Connect close nodes with a coupling.
            for node_list in partner_nodes:
                self.add(Coupling(node_list, coupling_type, coupling_dof_type))

    def unlink_nodes(self):
        """Delete the linked arrays and global indices in all nodes."""
        for node in self.nodes:
            if not node.is_dat:
                node.unlink()

    def get_nodes_by_function(self, function, *args, middle_nodes=False, **kwargs):
        """
        Return all nodes for which the function evaluates to true.

        Args
        ----
        function: function(node, *args)
            Nodes for which this function is true are returned.
        middle_nodes: bool
            If this is true, middle nodes of a beam are also returned.
        """
        node_list = self.get_global_nodes(middle_nodes=middle_nodes)
        return [node for node in node_list if function(node, *args, **kwargs)]

    def get_min_max_nodes(self, nodes=None):
        """
        Return a geometry set with the max and min nodes in all directions.

        Args
        ----
        nodes: list(Nodes)
            If this one is given return an array with the coordinates of the
            nodes in list, otherwise of all nodes in the mesh.
        """

        geometry = GeometryName()

        pos, beam_nodes = self.get_global_coordinates(nodes=nodes)
        for i, direction in enumerate(["x", "y", "z"]):
            # Check if there is more than one value in dimension.
            min_max = [np.min(pos[:, i]), np.max(pos[:, i])]
            if np.abs(min_max[1] - min_max[0]) >= mpy.eps_pos:
                for j, text in enumerate(["min", "max"]):
                    # get all nodes with the min / max coordinate
                    min_max_nodes = []
                    for index, value in enumerate(
                        np.abs(pos[:, i] - min_max[j]) < mpy.eps_pos
                    ):
                        if value:
                            min_max_nodes.append(beam_nodes[index])
                    geometry["{}_{}".format(direction, text)] = GeometrySet(
                        mpy.geo.point, min_max_nodes
                    )
        return geometry

    def check_overlapping_elements(self, raise_error=True):
        """
        Check if there are overlapping elements in the mesh. This is done by
        checking if all middle nodes of beam elements have unique coordinates
        in the mesh.
        """

        # Number of middle nodes.
        middle_nodes = [
            node for node in self.nodes if (not node.is_dat) and node.is_middle_node
        ]

        # Only check if there are middle nodes.
        if len(middle_nodes) == 0:
            return

        # Get array with middle nodes.
        coordinates = np.zeros([len(middle_nodes), 3])
        for i, node in enumerate(middle_nodes):
            coordinates[i, :] = node.coordinates

        # Check if there are double entries in the coordinates.
        has_partner, partner = find_close_points(coordinates)
        partner_indices = point_partners_to_partner_indices(has_partner, partner)
        if partner > 0:
            if raise_error:
                raise ValueError(
                    "There are multiple middle nodes with the "
                    + "same coordinates. Per default this raises an error! "
                    + "This check can be turned of with "
                    + "mpy.check_overlapping_elements=False"
                )
            else:
                warnings.warn(
                    "There are multiple middle nodes with the same coordinates!"
                )

            # Add the partner index to the middle nodes.
            for i_partner, partners in enumerate(partner_indices):
                for i_node in partners:
                    middle_nodes[i_node].element_partner_index = i_partner

    def preview_python(self):
        """Display the elements in this mesh in matplotlib."""

        # Import the relevant matplotlib modules.
        import matplotlib.pyplot as plt
        from mpl_toolkits.mplot3d import Axes3D

        # Create figure.
        fig = plt.figure()
        ax = fig.gca(projection="3d")

        # Loop over elements.
        for element in self.elements:
            if not element.is_dat:
                element.preview_python(ax)

        # Finish plot.
        ax.set_aspect("auto")
        ax.set_xlabel("X")
        ax.set_ylabel("Y")
        ax.set_zlabel("Z")
        plt.show()

    def write_vtk(
        self,
        output_name="meshpy",
        output_directory="",
        overlapping_elements=True,
        coupling_sets=False,
        **kwargs
    ):
        """
        Write the contents of this mesh to VTK files.

        Args
        ----
        output_name: str
            Base name of the output file. There will be a {}_beam.vtu and
            {}_solid.vtu file.
        output_directory: path
            Directory where the output files will be written.
        overlapping_elements: bool
            I elements should be checked for overlapping. If they overlap, the
            output will mark them.
        coupling_sets: bool
            If coupling sets should also be displayed.
        """

        # Object to store VKT data and write it to file.
        vtkwriter_beam = VTKWriter()
        vtkwriter_solid = VTKWriter()

        # Get the set numbers of the mesh
        self.get_unique_geometry_sets(coupling_sets=coupling_sets, link_nodes=True)

        if overlapping_elements:
            # Check for overlapping elements.
            self.check_overlapping_elements(raise_error=False)

        # Get representation of elements.
        for element in self.elements:
            element.get_vtk(vtkwriter_beam, vtkwriter_solid)

        # Write to file, only if there is at least one point in the writer.
        if vtkwriter_beam.points.GetNumberOfPoints() > 0:
            filepath = os.path.join(output_directory, output_name + "_beam.vtu")
            vtkwriter_beam.write_vtk(filepath, **kwargs)
        if vtkwriter_solid.points.GetNumberOfPoints() > 0:
            filepath = os.path.join(output_directory, output_name + "_solid.vtu")
            vtkwriter_solid.write_vtk(filepath, **kwargs)

    def copy(self):
        """
        Return a deep copy of this mesh. The functions and materials will not
        be deep copied.
        """
        return copy.deepcopy(self)<|MERGE_RESOLUTION|>--- conflicted
+++ resolved
@@ -50,16 +50,8 @@
 from .boundary_condition import BoundaryConditionBase
 from .coupling import Coupling
 from .vtk_writer import VTKWriter
-<<<<<<< HEAD
-from .utility import get_node, find_close_nodes
+from .utility import find_close_nodes, get_node
 from .geometric_search import find_close_points, point_partners_to_partner_indices
-=======
-from .utility import (
-    find_close_points,
-    find_close_nodes,
-    partner_indices_to_point_partners,
-)
->>>>>>> af6d178b
 
 
 class Mesh(object):
